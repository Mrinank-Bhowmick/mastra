# mastra-config.mdx

Mastra's configuration file is a `ts` file that exports a `Config` object. Here's the structure:

## Project Configuration

### Key Fields

#### Name

- `name`: string - The name of your Mastra project.

### Other fields

- `systemHostURL` (optional): string - Mastra uses this when it's creating OAuth connection strings. Defaults to `process.env.APP_URL`.
- `routeRegistrationPath` (optional): string - Mastra puts a templated `route.js` folder in your app at this path that works with Next.js to handle. Defaults to `/api/mastra`.

## Database Configuration

Mastra needs a database to store the state of the system: authentication credentials and synced records. Mastra supports any database that Drizzle does.

- `db`: object - Database configuration.
  - `provider`: 'postgres' - The database provider.
  - `uri`: string - The connection URI for your database.

When you deploy, we recommend setting `uri` to an environment variable so that you can have different values for production and development.

## Runner Configuration

Mastra uses Inngest to run background jobs, like refreshing credentials and syncing records.

- `runner`: object - The runner configuration.
  - `provider`: 'inngest' - The runner provider.
  - `uri`: string - The connection URI for your runner.

When you deploy, we recommend setting `uri` to an environment variable so that you can have different values for production and development.

## Agents Configuration

```ts showLineNumbers
interface AgentsConfig {
  agentDirPath: string; // Path to agent configuration directory
  vectorProvider: VectorProvider[]; // Vector store configurations
}

interface VectorProvider {
  name: 'PINECONE'; // Vector store provider name
  apiKey: string; // Provider API key
  dirPath?: string; // Optional: Custom directory path for provider configs
}
```

### Required Fields

- `agentDirPath`: Directory where agent configurations are stored
- `vectorProvider`: Array of vector store providers
  - `name`: Provider name (currently supports 'PINECONE')
  - `apiKey`: Authentication key for the provider

### Optional Fields

- `vectorProvider[].dirPath`: Custom path for provider-specific configurations

### Example
<<<<<<< HEAD

```ts filename="mastra.config.ts"
=======
```ts filename="mastra.config.ts" showLineNumbers
>>>>>>> a62d7195
export const config: Config = {
  agents: {
    agentDirPath: '/mastra-agents',
    vectorProvider: [
      {
        name: 'PINECONE',
        apiKey: process.env.PINECONE_API_KEY!,
        dirPath: '/custom/vector/path',
      },
    ],
  },
};
```

### Environment Variables

- `PINECONE_API_KEY`: Your Pinecone API key
- `MASTRA_APP_DIR`: Optional: Override for application directory

For detailed vector store configuration, see the Vector Store Configuration documentation.

## Workflow Configuration

Workflows consume events and trigger actions. Your system will define the events that can trigger workflows, and you can also consume events from external systems.

- `workflows`: object - Workflow configuration.
  - `systemEvents`: `Record<string, SystemEvent>` - An object defining events that happen in your app that you want to trigger workflows from.
  - `blueprintDirPath`: string - The directory path for storing blueprints (defaults to `/mastra/blueprints`).
  - `systemApis`: SystemApis[] - An array of system-level apis.

## Integration Configuration

- `integrations`: Integration[] - An array of integration instances to be used in your project.

Integrations have to be individually installed, authenticated, and imported in the `mastra.config.ts` file. If you use the `admin` app, it will help you with the process.

The integration config object will vary depending on the authentication type of the integration:

- OAuth-based integrations will have `CLIENT_ID`, `CLIENT_SECRET`, and `SCOPES` as required fields.
- API key-based integrations will have `API_KEY` as a required field.
- Basic auth-based integrations will have `USERNAME` and `PASSWORD` as required fields.

Integrations can also define additional required or optional fields. Look at the package README for additional details.<|MERGE_RESOLUTION|>--- conflicted
+++ resolved
@@ -62,12 +62,8 @@
 - `vectorProvider[].dirPath`: Custom path for provider-specific configurations
 
 ### Example
-<<<<<<< HEAD
 
-```ts filename="mastra.config.ts"
-=======
 ```ts filename="mastra.config.ts" showLineNumbers
->>>>>>> a62d7195
 export const config: Config = {
   agents: {
     agentDirPath: '/mastra-agents',
