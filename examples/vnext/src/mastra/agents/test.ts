import { Agent } from '@mastra/core';

// import { createPortkey } from '@portkey-ai/vercel-provider';
import { integrations } from '../integrations';
import * as tools from '../tools';

export const agentOne = new Agent<typeof tools, typeof integrations>({
  name: 'Agent One',
  instructions: 'You know about basketball, specifically the NBA. You are a sports analyst.',
  model: {
    provider: 'ANTHROPIC',
    name: 'claude-3-haiku-20240307',
    toolChoice: 'auto',
  },
  enabledTools: {
    issuesList: true,
    reposListForUser: true,
    testTool: true,
  },
});

export const agentTwo = new Agent<typeof tools, typeof integrations>({
  name: 'Agent Two',
  instructions: 'Do this',
  model: {
    provider: 'GROQ',
    name: 'llama3-groq-70b-8192-tool-use-preview',
    toolChoice: 'required',
  },
});

// const portkeyConfig = {
//   provider: 'openai', //enter provider of choice
//   api_key: process.env.OPENAI_API_KEY, //enter the respective provider's api key
//   override_params: {
//     model: 'gpt-4', //choose from 250+ LLMs
//   },
// };

// const portkey = createPortkey({
//   apiKey: process.env.PORTKEY_API_KEY,
//   config: portkeyConfig,
// });

// const chatModel = portkey.chatModel('');
// // const completionModel = portkey.completionModel('');

// export const agentFour = new Agent<typeof tools, typeof integrations>({
//   name: 'Agent Four',
//   instructions: 'Do this',
//   model: {
//     model: chatModel,
//     provider: 'Portkey',
//     toolChoice: 'required',
//   },
// });

// export const agenThree = new Agent<typeof tools, typeof integrations>({
//   name: 'Lasanga agent',
//   instructions: 'You know how to cook lasagna, and can come up with recipes',
//   model: {
//     provider: 'ANTHROPIC',
//     name: 'claude-3-haiku-20240307',
//     toolChoice: 'auto',
//   },
// });

<<<<<<< HEAD
export const agentFive = new Agent<typeof tools, typeof integrations>({
  name: 'Github agent',
  instructions: 'You can get all my github repos and issues',
  model: {
    provider: 'ANTHROPIC',
    name: 'claude-3-5-haiku-20241022',
    toolChoice: 'auto',
  },
  enabledTools: {
    GithubReposTool: true,
  },
});

export const agents = [agentOne, agentTwo, agentFour, agenThree, agentFive];
=======
export const agents = [agentOne, agentTwo];
>>>>>>> 3b714b55
<|MERGE_RESOLUTION|>--- conflicted
+++ resolved
@@ -65,7 +65,6 @@
 //   },
 // });
 
-<<<<<<< HEAD
 export const agentFive = new Agent<typeof tools, typeof integrations>({
   name: 'Github agent',
   instructions: 'You can get all my github repos and issues',
@@ -79,7 +78,4 @@
   },
 });
 
-export const agents = [agentOne, agentTwo, agentFour, agenThree, agentFive];
-=======
-export const agents = [agentOne, agentTwo];
->>>>>>> 3b714b55
+export const agents = [agentOne, agentTwo, agentFive];