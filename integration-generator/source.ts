export const sources = [
  // {
  //   'name': 'stripe',
  //   'Docs URL': 'https://docs.nango.dev/integrations/all/stripe',
  //   authType: 'API_KEY',
  //   configKeys: ['API_KEY'],
  //   idKey: 'id',
  //   fallbackIdKey: `id`,
  //   configIdKey: `API_KEY`,
  //   authorization: { type: `Basic`, usernameKey: `API_KEY` },
  //   openapiSpec:
  //     'https://raw.githubusercontent.com/APIs-guru/openapi-directory/main/APIs/stripe.com/2022-11-15/openapi.yaml',
  // },
<<<<<<< HEAD
  // {
  //   name: 'Twilio',
  //   authType: 'API_KEY',
  //   configKeys: ['ACCOUNT_SID', 'AUTH_TOKEN'],
  // idKey: 'sid',
  //   fallbackIdKey: `account_sid`,
  //   configIdKey: `ACCOUNT_SID`,
  //   authorization: { type: `Basic`, usernameKey: `ACCOUNT_SID`, passwordKey: `AUTH_TOKEN` },
  //   openapiSpec:
  //     'https://raw.githubusercontent.com/APIs-guru/openapi-directory/main/APIs/twilio.com/api/1.55.0/openapi.yaml',
  // },
  // {
  //   name: 'Asana',
  //   authType: 'OAUTH',
  //   serverUrl: 'https://app.asana.com',
  //   tokenUrl: '/-/oauth_token',
  //   authorizationUrl: '/-/oauth_authorize',
  //   openapiSpec: 'https://raw.githubusercontent.com/APIs-guru/openapi-directory/main/APIs/asana.com/1.0/openapi.yaml',
  // },
  {
    name: 'github',
    authType: 'API_KEY',
    configKeys: ['API_KEY'],
    idKey: 'id',
    fallbackIdKey: `id`,
    configIdKey: `API_KEY`,
    authorization: { type: `Basic`, usernameKey: `API_KEY` },
    openapiSpec:
      'https://raw.githubusercontent.com/APIs-guru/openapi-directory/main/APIs/github.com/api.github.com.2022-11-28/1.1.4/openapi.yaml',
=======
  {
    name: 'Twilio',
    authType: 'API_KEY',
    configKeys: ['ACCOUNT_SID', 'AUTH_TOKEN'],
    idKey: 'sid',
    fallbackIdKey: `account_sid`,
    configIdKey: `ACCOUNT_SID`,
    authorization: { type: `Basic`, usernameKey: `ACCOUNT_SID`, passwordKey: `AUTH_TOKEN` },
    openapiSpec:
      'https://raw.githubusercontent.com/APIs-guru/openapi-directory/main/APIs/twilio.com/api/1.55.0/openapi.yaml',
>>>>>>> e41d311d
  },
  // {
  //   name: 'Asana',
  //   authType: 'OAUTH',
  //   serverUrl: 'https://app.asana.com',
  //   tokenUrl: '/-/oauth_token',
  //   authorizationUrl: '/-/oauth_authorize',
  //   openapiSpec: 'https://raw.githubusercontent.com/APIs-guru/openapi-directory/main/APIs/asana.com/1.0/openapi.yaml',
  // },
  // {
  //   'name': 'apple-app-store',
  //   'Docs URL': 'https://docs.nango.dev/integrations/all/apple-app-store',
  //   'Auth Mode': 'APP_STORE',
  //   Status: 'Backlog',
  //   'Token URL': 'https://api.appstoreconnect.apple.com/v1/apps',
  //   'Proxy URL': '',
  //   'Authorization URL': '',
  //   Category: '',
  //   'OpenAPI integration':
  //     'https://raw.githubusercontent.com/APIs-guru/openapi-directory/main/APIs/apple.com/app-store-connect/1.4.1/openapi.yaml',
  // },
  // {
  //   'name': 'attio',
  //   'Docs URL': 'https://docs.nango.dev/integrations/all/attio',
  //   'Auth Mode': 'OAUTH2',
  //   Status: 'Backlog',
  //   'Token URL': 'https://app.attio.com/oauth/token',
  //   'Proxy URL': 'https://app.attio.com',
  //   'Authorization URL': 'https://app.attio.com/authorize',
  //   Category: 'crm',
  //   'OpenAPI integration': 'https://developers.attio.com/openapi/655e2ce3ace07f065aa1dd14',
  // },
  // {
  //   'name': 'bitbucket',
  //   'Docs URL': 'https://docs.nango.dev/integrations/all/bitbucket',
  //   'Auth Mode': 'OAUTH2',
  //   Status: 'Backlog',
  //   'Token URL': 'https://bitbucket.org/site/oauth2/access_token',
  //   'Proxy URL': 'https://api.bitbucket.org',
  //   'Authorization URL': 'https://bitbucket.org/site/oauth2/authorize',
  //   Category: 'dev-tools',
  //   'OpenAPI integration':
  //     'https://raw.githubusercontent.com/APIs-guru/openapi-directory/main/APIs/bitbucket.org/2.0/openapi.yaml',
  // },
  // {
  //   'name': 'box',
  //   'Docs URL': 'https://docs.nango.dev/integrations/all/box',
  //   'Auth Mode': 'OAUTH2',
  //   Status: 'Backlog',
  //   'Token URL': 'https://api.box.com/oauth2/token',
  //   'Proxy URL': 'https://api.box.com',
  //   'Authorization URL': 'https://account.box.com/api/oauth2/authorize',
  //   Category: 'knowledge-base, storage',
  //   'OpenAPI integration':
  //     'https://raw.githubusercontent.com/APIs-guru/openapi-directory/main/APIs/box.com/2.0.0/openapi.yaml',
  // },
  // {
  //   'name': 'Braze',
  //   'Docs URL': '',
  //   'Auth Mode': '',
  //   Status: 'Backlog',
  //   'Token URL': '',
  //   'Proxy URL': '',
  //   'Authorization URL': '',
  //   Category: '',
  //   'OpenAPI integration':
  //     'https://raw.githubusercontent.com/APIs-guru/openapi-directory/tree/main/APIs/braze.com/1.0.0',
  // },
  // {
  //   'name': 'brex',
  //   'Docs URL': 'https://docs.nango.dev/integrations/all/brex',
  //   'Auth Mode': 'OAUTH2',
  //   Status: 'Backlog',
  //   'Token URL': 'https://accounts-api.brex.com/oauth2/default/v1/token',
  //   'Proxy URL': 'https://platform.brexapis.com',
  //   'Authorization URL': 'https://accounts-api.brex.com/oauth2/default/v1/authorize',
  //   Category: 'banking',
  //   'OpenAPI integration':
  //     'https://raw.githubusercontent.com/APIs-guru/openapi-directory/main/APIs/brex.io/2021.12/openapi.yaml',
  // },
  // {
  //   'name': 'clickup',
  //   'Docs URL': 'https://docs.nango.dev/integrations/all/clickup',
  //   'Auth Mode': 'OAUTH2',
  //   Status: 'Backlog',
  //   'Token URL': 'https://api.clickup.com/api/v2/oauth/token',
  //   'Proxy URL': 'https://api.clickup.com',
  //   'Authorization URL': 'https://app.clickup.com/api',
  //   Category: 'productivity, ticketing',
  //   'OpenAPI integration':
  //     'https://raw.githubusercontent.com/APIs-guru/openapi-directory/main/APIs/clickup.com/1.0.0/openapi.yaml',
  // },
  // {
  //   'name': 'confluence',
  //   'Docs URL': 'https://docs.nango.dev/integrations/all/confluence',
  //   'Auth Mode': '',
  //   Status: 'Backlog',
  //   'Token URL': '',
  //   'Proxy URL': '',
  //   'Authorization URL': '',
  //   Category: 'knowledge-base',
  //   'OpenAPI integration': 'https://developer.atlassian.com/cloud/confluence/swagger.v3.json',
  // },
  // {
  //   'name': 'digitalocean',
  //   'Docs URL': 'https://docs.nango.dev/integrations/all/digitalocean',
  //   'Auth Mode': 'OAUTH2',
  //   Status: 'Backlog',
  //   'Token URL': 'https://cloud.digitalocean.com/v1/oauth/token',
  //   'Proxy URL': 'https://api.digitalocean.com',
  //   'Authorization URL': 'https://cloud.digitalocean.com/v1/oauth/authorize',
  //   Category: 'dev-tools',
  //   'OpenAPI integration':
  //     'https://raw.githubusercontent.com/APIs-guru/openapi-directory/main/APIs/digitalocean.com/2.0/openapi.yaml',
  // },
  // {
  //   'name': 'docusign',
  //   'Docs URL': 'https://docs.nango.dev/integrations/all/docusign',
  //   'Auth Mode': 'OAUTH2',
  //   Status: 'Backlog',
  //   'Token URL': 'https://account.docusign.com/oauth/token',
  //   'Proxy URL': 'https://www.docusign.net',
  //   'Authorization URL': 'https://account.docusign.com/oauth/auth',
  //   Category: 'legal',
  //   'OpenAPI integration':
  //     'https://raw.githubusercontent.com/APIs-guru/openapi-directory/main/APIs/docusign.net/v2.1/openapi.yaml',
  // },
  // {
  //   'name': 'github',
  //   'Docs URL': 'https://docs.nango.dev/integrations/all/github',
  //   'Auth Mode': 'OAUTH2',
  //   Status: 'Backlog',
  //   'Token URL': 'https://github.com/login/oauth/access_token',
  //   'Proxy URL': 'https://api.github.com',
  //   'Authorization URL': 'https://github.com/login/oauth/authorize',
  //   Category: 'dev-tools, support, ticketing',
  //   'OpenAPI integration':
  //     'https://raw.githubusercontent.com/APIs-guru/openapi-directory/main/APIs/github.com/api.github.com.2022-11-28/1.1.4/openapi.yaml',
  // },
  // {
  //   'name': 'gitlab',
  //   'Docs URL': 'https://docs.nango.dev/integrations/all/gitlab',
  //   'Auth Mode': 'OAUTH2',
  //   Status: 'Backlog',
  //   'Token URL': 'https://gitlab.com/oauth/token',
  //   'Proxy URL': 'https://gitlab.com',
  //   'Authorization URL': 'https://gitlab.com/oauth/authorize',
  //   Category: 'dev-tools, ticketing',
  //   'OpenAPI integration':
  //     'https://raw.githubusercontent.com/APIs-guru/openapi-directory/main/APIs/gitlab.com/v3/swagger.yaml',
  // },
  // {
  //   'name': 'google',
  //   'Docs URL': 'https://docs.nango.dev/integrations/all/google',
  //   'Auth Mode': 'OAUTH2',
  //   Status: 'Backlog',
  //   'Token URL': 'https://oauth2.googleapis.com/token',
  //   'Proxy URL': 'https://www.googleapis.com',
  //   'Authorization URL': 'https://accounts.google.com/o/oauth2/v2/auth',
  //   Category: '',
  //   'OpenAPI integration': 'https://github.com/APIs-guru/openapi-directory/tree/main/APIs/googleapis.com',
  // },
  // {
  //   'name': 'google-ads',
  //   'Docs URL': 'https://docs.nango.dev/integrations/all/google-ads',
  //   'Auth Mode': '',
  //   Status: 'Backlog',
  //   'Token URL': 'https://www.googleapis.com/oauth2/v3/token',
  //   'Proxy URL': 'https://googleads.googleapis.com',
  //   'Authorization URL': '',
  //   Category: 'marketing',
  //   'OpenAPI integration': 'see ^',
  // },
  // {
  //   'name': 'google-calendar',
  //   'Docs URL': 'https://docs.nango.dev/integrations/all/google-calendar',
  //   'Auth Mode': '',
  //   Status: 'Backlog',
  //   'Token URL': '',
  //   'Proxy URL': 'https://www.googleapis.com',
  //   'Authorization URL': '',
  //   Category: 'productivity',
  //   'OpenAPI integration': 'see ^',
  // },
  // {
  //   'name': 'google-docs',
  //   'Docs URL': 'https://docs.nango.dev/integrations/all/google-docs',
  //   'Auth Mode': '',
  //   Status: 'Backlog',
  //   'Token URL': '',
  //   'Proxy URL': 'https://docs.googleapis.com',
  //   'Authorization URL': '',
  //   Category: 'productivity',
  //   'OpenAPI integration': 'see ^',
  // },
  // {
  //   'name': 'google-drive',
  //   'Docs URL': 'https://docs.nango.dev/integrations/all/google-drive',
  //   'Auth Mode': '',
  //   Status: 'Backlog',
  //   'Token URL': '',
  //   'Proxy URL': '',
  //   'Authorization URL': '',
  //   Category: 'knowledge-base, storage',
  //   'OpenAPI integration': 'see ^',
  // },
  // {
  //   'name': 'google-mail',
  //   'Docs URL': 'https://docs.nango.dev/integrations/all/google-mail',
  //   'Auth Mode': '',
  //   Status: 'Backlog',
  //   'Token URL': '',
  //   'Proxy URL': 'https://gmail.googleapis.com',
  //   'Authorization URL': '',
  //   Category: 'productivity',
  //   'OpenAPI integration': 'see ^',
  // },
  // {
  //   'name': 'google-sheet',
  //   'Docs URL': 'https://docs.nango.dev/integrations/all/google-sheet',
  //   'Auth Mode': '',
  //   Status: 'Backlog',
  //   'Token URL': '',
  //   'Proxy URL': 'https://sheets.googleapis.com',
  //   'Authorization URL': '',
  //   Category: 'productivity',
  //   'OpenAPI integration': 'see ^',
  // },
  // {
  //   'name': 'gusto',
  //   'Docs URL': 'https://docs.nango.dev/integrations/all/gusto',
  //   'Auth Mode': 'OAUTH2',
  //   Status: 'Backlog',
  //   'Token URL': 'https://api.gusto.com/oauth/token',
  //   'Proxy URL': 'https://api.gusto.com',
  //   'Authorization URL': 'https://api.gusto.com/oauth/authorize',
  //   Category: 'hr',
  //   'OpenAPI integration':
  //     'https://raw.githubusercontent.com/Gusto-API/api.gusto.dev/master/reference/Gusto-API.v1.yaml',
  // },
  // {
  //   'name': 'harvest',
  //   'Docs URL': 'https://docs.nango.dev/integrations/all/harvest',
  //   'Auth Mode': 'OAUTH2',
  //   Status: 'Backlog',
  //   'Token URL': 'https://id.getharvest.com/api/v2/oauth2/token',
  //   'Proxy URL': 'https://api.harvestapp.com',
  //   'Authorization URL': 'https://id.getharvest.com/oauth2/authorize',
  //   Category: 'productivity',
  //   'OpenAPI integration':
  //     'https://raw.githubusercontent.com/jolicode/harvest-openapi-generator/master/generated/harvest-openapi.yaml',
  // },
  // {
  //   'name': 'helpscout-docs',
  //   'Docs URL': 'https://docs.nango.dev/integrations/all/helpscout',
  //   'Auth Mode': 'BASIC',
  //   Status: 'Backlog',
  //   'Token URL': '',
  //   'Proxy URL': 'https://docsapi.helpscout.net',
  //   'Authorization URL': '',
  //   Category: '',
  //   'OpenAPI integration':
  //     'https://raw.githubusercontent.com/haydenfulghum/helpscoutswagger/blob/master/helpscout.json',
  // },
  // {
  //   'name': 'instagram',
  //   'Docs URL': 'https://docs.nango.dev/integrations/all/instagram',
  //   'Auth Mode': 'OAUTH2',
  //   Status: 'Backlog',
  //   'Token URL': 'https://api.instagram.com/oauth/access_token',
  //   'Proxy URL': 'https://graph.instagram.com',
  //   'Authorization URL': 'https://api.instagram.com/oauth/authorize',
  //   Category: 'marketing, social',
  //   'OpenAPI integration':
  //     'https://raw.githubusercontent.com/APIs-guru/openapi-directory/main/APIs/instagram.com/1.0.0/swagger.yaml',
  // },
  // {
  //   'name': 'jira',
  //   'Docs URL': 'https://docs.nango.dev/integrations/all/jira',
  //   'Auth Mode': 'OAUTH2',
  //   Status: 'Backlog',
  //   'Token URL': 'https://auth.atlassian.com/oauth/token',
  //   'Proxy URL': 'https://api.atlassian.com',
  //   'Authorization URL': 'https://auth.atlassian.com/authorize',
  //   Category: 'productivity, ticketing',
  //   'OpenAPI integration': 'https://developer.atlassian.com/cloud/jira/platform/swagger-v3.json',
  // },
  // {
  //   'name': 'klaviyo',
  //   'Docs URL': 'https://docs.nango.dev/integrations/all/klaviyo',
  //   'Auth Mode': 'API_KEY',
  //   Status: 'Backlog',
  //   'Token URL': '',
  //   'Proxy URL': 'https://a.klaviyo.com',
  //   'Authorization URL': '',
  //   Category: 'marketing',
  //   'OpenAPI integration': 'https://raw.githubusercontent.com/klaviyo/openapi/blob/main/openapi/stable.json',
  // },
  // {
  //   'name': 'mailchimp',
  //   'Docs URL': 'https://docs.nango.dev/integrations/all/mailchimp',
  //   'Auth Mode': 'OAUTH2',
  //   Status: 'Backlog',
  //   'Token URL': 'https://login.mailchimp.com/oauth2/token',
  //   'Proxy URL': '',
  //   'Authorization URL': 'https://login.mailchimp.com/oauth2/authorize',
  //   Category: 'marketing, surveys',
  //   'OpenAPI integration':
  //     'https://raw.githubusercontent.com/APIs-guru/openapi-directory/main/APIs/mailchimp.com/3.0.55/openapi.yaml',
  // },
  // {
  //   'name': 'Netlify',
  //   'Docs URL': '',
  //   'Auth Mode': '',
  //   Status: 'Backlog',
  //   'Token URL': '',
  //   'Proxy URL': '',
  //   'Authorization URL': '',
  //   Category: '',
  //   'OpenAPI integration':
  //     'https://raw.githubusercontent.com/APIs-guru/openapi-directory/main/APIs/netlify.com/2.16.0/swagger.yaml',
  // },
  // {
  //   'name': 'okta',
  //   'Docs URL': 'https://docs.nango.dev/integrations/all/okta',
  //   'Auth Mode': 'OAUTH2',
  //   Status: 'Backlog',
  //   'Token URL': 'https://${connectionConfig.subdomain}.okta.com/oauth2/v1/token',
  //   'Proxy URL': '',
  //   'Authorization URL': 'https://${connectionConfig.subdomain}.okta.com/oauth2/v1/authorize',
  //   Category: '',
  //   'OpenAPI integration': 'https://github.com/okta/okta-management-openapi-spec/tree/master/dist/current',
  // },
  // {
  //   'name': 'OpenAi',
  //   'Docs URL': '',
  //   'Auth Mode': '',
  //   Status: 'Backlog',
  //   'Token URL': '',
  //   'Proxy URL': '',
  //   'Authorization URL': '',
  //   Category: '',
  //   'OpenAPI integration':
  //     'https://raw.githubusercontent.com/APIs-guru/openapi-directory/main/APIs/openai.com/1.2.0/openapi.yaml',
  // },
  // {
  //   'name': 'oura',
  //   'Docs URL': 'https://docs.nango.dev/integrations/all/oura',
  //   'Auth Mode': 'OAUTH2',
  //   Status: 'Backlog',
  //   'Token URL': 'https://api.ouraring.com/oauth/token',
  //   'Proxy URL': 'https://api.ouraring.com',
  //   'Authorization URL': 'https://cloud.ouraring.com/oauth/authorize',
  //   Category: 'sports',
  //   'OpenAPI integration':
  //     'https://raw.githubusercontent.com/jordan-chalupka/ouraring/blob/master/ouraring_openapi.yaml',
  // },
  // {
  //   'name': 'pagerduty',
  //   'Docs URL': 'https://docs.nango.dev/integrations/all/pagerduty',
  //   'Auth Mode': 'OAUTH2',
  //   Status: 'Backlog',
  //   'Token URL': 'https://app.pagerduty.com/oauth/token',
  //   'Proxy URL': 'https://api.pagerduty.com',
  //   'Authorization URL': 'https://app.pagerduty.com/oauth/authorize',
  //   Category: 'dev-tools',
  //   'OpenAPI integration': 'https://raw.githubusercontent.com/PagerDuty/api-schema/main/reference/REST/openapiv3.json',
  // },
  // {
  //   'name': 'pandadoc',
  //   'Docs URL': 'https://docs.nango.dev/integrations/all/pandadoc',
  //   'Auth Mode': 'OAUTH2',
  //   Status: 'Backlog',
  //   'Token URL': 'https://api.pandadoc.com/oauth2/access_token',
  //   'Proxy URL': 'https://api.pandadoc.com',
  //   'Authorization URL': 'https://app.pandadoc.com/oauth2/authorize',
  //   Category: 'legal',
  //   'OpenAPI integration':
  //     'https://raw.githubusercontent.com/PandaDoc/pandadoc-openapi-specification/main/openapi.json',
  // },
  // {
  //   'name': 'Paylocity',
  //   'Docs URL': '',
  //   'Auth Mode': '',
  //   Status: 'Backlog',
  //   'Token URL': '',
  //   'Proxy URL': '',
  //   'Authorization URL': '',
  //   Category: '',
  //   'OpenAPI integration':
  //     'https://raw.githubusercontent.com/APIs-guru/openapi-directory/main/APIs/paylocity.com/2/openapi.yaml',
  // },
  // {
  //   'name': 'paypal',
  //   'Docs URL': 'https://docs.nango.dev/integrations/all/paypal',
  //   'Auth Mode': 'OAUTH2',
  //   Status: 'Backlog',
  //   'Token URL': 'https://api.paypal.com/v1/oauth2/token',
  //   'Proxy URL': '',
  //   'Authorization URL': 'https://www.paypal.com/signin/authorize',
  //   Category: 'payment',
  //   'OpenAPI integration': 'https://github.com/paypal/paypal-rest-api-specifications/tree/main/openapi',
  // },
  // {
  //   'name': 'pendo',
  //   'Docs URL': 'https://docs.nango.dev/integrations/all/pendo',
  //   'Auth Mode': 'API_KEY',
  //   Status: 'Backlog',
  //   'Token URL': '',
  //   'Proxy URL': 'https://app.pendo.io',
  //   'Authorization URL': '',
  //   Category: 'analytics',
  //   'OpenAPI integration': 'https://raw.githubusercontent.com/Band-Aid/pendo-openapi/blob/main/api/openapi.yaml',
  // },
  // {
  //   'name': 'peopledatalabs',
  //   'Docs URL': 'https://docs.nango.dev/integrations/all/peopledatalabs',
  //   'Auth Mode': 'API_KEY',
  //   Status: 'Backlog',
  //   'Token URL': '',
  //   'Proxy URL': 'https://api.peopledatalabs.com',
  //   'Authorization URL': '',
  //   Category: 'analytics',
  //   'OpenAPI integration':
  //     'https://raw.githubusercontent.com/peopledatalabs/openAPI-specifications/blob/main/pdl-specs.json',
  // },
  // {
  //   'name': 'Pinecone',
  //   'Docs URL': '',
  //   'Auth Mode': '',
  //   Status: 'Backlog',
  //   'Token URL': '',
  //   'Proxy URL': '',
  //   'Authorization URL': '',
  //   Category: '',
  //   'OpenAPI integration':
  //     'https://raw.githubusercontent.com/APIs-guru/openapi-directory/main/APIs/pinecone.io/20230406.1/openapi.yaml',
  // },
  // {
  //   'name': 'pinterest',
  //   'Docs URL': 'https://docs.nango.dev/integrations/all/pinterest',
  //   'Auth Mode': 'OAUTH2',
  //   Status: 'Backlog',
  //   'Token URL': 'https://api.pinterest.com/v5/oauth/token',
  //   'Proxy URL': 'https://api.pinterest.com',
  //   'Authorization URL': 'https://www.pinterest.com/oauth',
  //   Category: 'design, marketing, social, video',
  //   'OpenAPI integration': 'https://raw.githubusercontent.com/pinterest/api-description/main/v5/openapi.json',
  // },
  // {
  //   'name': 'posthog',
  //   'Docs URL': 'https://docs.nango.dev/integrations/all/posthog',
  //   'Auth Mode': 'API_KEY',
  //   Status: 'Backlog',
  //   'Token URL': '',
  //   'Proxy URL': 'https://${connectionConfig.subdomain}.posthog.com',
  //   'Authorization URL': '',
  //   Category: 'dev-tools',
  //   'OpenAPI integration': 'https://app.posthog.com/api/schema/',
  // },
  // {
  //   'name': 'quickbooks',
  //   'Docs URL': 'https://docs.nango.dev/integrations/all/quickbooks',
  //   'Auth Mode': 'OAUTH2',
  //   Status: 'Backlog',
  //   'Token URL': 'https://oauth.platform.intuit.com/oauth2/v1/tokens/bearer',
  //   'Proxy URL': 'https://quickbooks.api.intuit.com',
  //   'Authorization URL': 'https://appcenter.intuit.com/connect/oauth2',
  //   Category: 'accounting',
  //   'OpenAPI integration': 'https://gist.githubusercontent.com/kinlane/8b67e8bb101500cbc1bce2a7ca49fffc/raw/ed304dd2ccf1142ae49266bb5f1bde7516378495/QuickBooks%2520Online%2520V3%2520API%2520OpenAPI.json',
  // },
  // {
  //   'name': 'ring-central',
  //   'Docs URL': 'https://docs.nango.dev/integrations/all/ring-central',
  //   'Auth Mode': 'OAUTH2',
  //   Status: 'Backlog',
  //   'Token URL': 'https://platform.ringcentral.com/restapi/oauth/token',
  //   'Proxy URL': 'https://platform.ringcentral.com',
  //   'Authorization URL': 'https://platform.ringcentral.com/restapi/oauth/authorize',
  //   Category: 'support',
  //   'OpenAPI integration':
  //     'https://raw.githubusercontent.com/ringcentral/engage-digital-api-docs/master/specs/engage-digital_openapi3.yaml',
  // },
  // {
  //   'name': 'sage',
  //   'Docs URL': 'https://docs.nango.dev/integrations/all/sage',
  //   'Auth Mode': 'OAUTH2',
  //   Status: 'Backlog',
  //   'Token URL': 'https://oauth.accounting.sage.com/token',
  //   'Proxy URL': 'https://api.accounting.sage.com',
  //   'Authorization URL': 'https://www.sageone.com/oauth2/auth/central',
  //   Category: 'accounting, erp',
  //   'OpenAPI integration':
  //     'https://developer.sage.com/accounting/files/v3.0-swagger/Sage%20One%20Core%20API%20-%20ES.swagger.json',
  // },
  // {
  //   'name': 'salesloft',
  //   'Docs URL': 'https://docs.nango.dev/integrations/all/salesloft',
  //   'Auth Mode': 'OAUTH2',
  //   Status: 'Backlog',
  //   'Token URL': 'https://accounts.salesloft.com/oauth/token',
  //   'Proxy URL': 'https://api.salesloft.com',
  //   'Authorization URL': 'https://accounts.salesloft.com/oauth/authorize',
  //   Category: 'marketing',
  //   'OpenAPI integration':
  //     'https://raw.githubusercontent.com/APIs-guru/openapi-directory/main/APIs/salesloft.com/v2/openapi.yaml',
  // },
  // {
  //   'name': 'sendgrid',
  //   'Docs URL': 'https://docs.nango.dev/integrations/all/sendgrid',
  //   'Auth Mode': 'API_KEY',
  //   Status: 'Backlog',
  //   'Token URL': '',
  //   'Proxy URL': 'https://api.sendgrid.com',
  //   'Authorization URL': '',
  //   Category: 'marketing',
  //   'OpenAPI integration':
  //     'https://raw.githubusercontent.com/APIs-guru/openapi-directory/main/APIs/sendgrid.com/1.0.0/openapi.yaml',
  // },
  // {
  //   'name': 'shopify',
  //   'Docs URL': 'https://docs.nango.dev/integrations/all/shopify',
  //   'Auth Mode': 'OAUTH2',
  //   Status: 'Backlog',
  //   'Token URL': 'https://${connectionConfig.subdomain}.myshopify.com/admin/oauth/access_token',
  //   'Proxy URL': 'https://${connectionConfig.subdomain}.myshopify.com',
  //   'Authorization URL': 'https://${connectionConfig.subdomain}.myshopify.com/admin/oauth/authorize',
  //   Category: 'e-commerce',
  //   'OpenAPI integration': 'https://raw.githubusercontent.com/allengrant/shopify_openapi/master/shopify_openapi.json',
  // },
  // {
  //   'name': 'slack',
  //   'Docs URL': 'https://docs.nango.dev/integrations/all/slack',
  //   'Auth Mode': 'OAUTH2',
  //   Status: 'Backlog',
  //   'Token URL': 'https://slack.com/api/oauth.v2.access',
  //   'Proxy URL': 'https://slack.com/api',
  //   'Authorization URL': 'https://slack.com/oauth/v2/authorize',
  //   Category: 'productivity',
  //   'OpenAPI integration':
  //     'https://raw.githubusercontent.com/APIs-guru/openapi-directory/main/APIs/slack.com/1.7.0/openapi.yaml',
  // },
  // {
  //   'name': 'spotify',
  //   'Docs URL': 'https://docs.nango.dev/integrations/all/spotify',
  //   'Auth Mode': 'OAUTH2',
  //   Status: 'Backlog',
  //   'Token URL': 'https://accounts.spotify.com/api/token',
  //   'Proxy URL': 'https://api.spotify.com',
  //   'Authorization URL': 'https://accounts.spotify.com/authorize',
  //   Category: 'other',
  //   'OpenAPI integration':
  //     'https://raw.githubusercontent.com/APIs-guru/openapi-directory/main/APIs/spotify.com/1.0.0/openapi.yaml',
  // },
  // {
  //   'name': 'squareup',
  //   'Docs URL': 'https://docs.nango.dev/integrations/all/squareup',
  //   'Auth Mode': 'OAUTH2',
  //   Status: 'Backlog',
  //   'Token URL': 'https://connect.squareup.com/oauth2/token',
  //   'Proxy URL': 'https://connect.squareup.com',
  //   'Authorization URL': 'https://connect.squareup.com/oauth2/authorize',
  //   Category: 'payment',
  //   'OpenAPI integration':
  //     'https://raw.githubusercontent.com/APIs-guru/openapi-directory/main/APIs/squareup.com/2.0/openapi.yaml',
  // },
  // {
  //   'name': 'stackexchange',
  //   'Docs URL': 'https://docs.nango.dev/integrations/all/stackexchange',
  //   'Auth Mode': 'OAUTH2',
  //   Status: 'Backlog',
  //   'Token URL': 'https://stackoverflow.com/oauth/access_token/json',
  //   'Proxy URL': 'https://api.stackexchange.com',
  //   'Authorization URL': 'https://stackoverflow.com/oauth',
  //   Category: 'knowledge-base, support',
  //   'OpenAPI integration':
  //     'https://raw.githubusercontent.com/APIs-guru/openapi-directory/main/APIs/stackexchange.com/2.0/openapi.yaml',
  // },

  // {
  //   'name': 'trello',
  //   'Docs URL': 'https://docs.nango.dev/integrations/all/trello',
  //   'Auth Mode': 'OAUTH1',
  //   Status: 'Backlog',
  //   'Token URL': 'https://trello.com/1/OAuthGetAccessToken',
  //   'Proxy URL': 'https://api.trello.com',
  //   'Authorization URL': 'https://trello.com/1/OAuthAuthorizeToken',
  //   Category: 'productivity, ticketing',
  //   'OpenAPI integration':
  //     'https://raw.githubusercontent.com/APIs-guru/openapi-directory/main/APIs/trello.com/1.0/openapi.yaml',
  // },
  // {
  //   'name': 'twilio',
  //   'Docs URL': '',
  //   'Auth Mode': '',
  //   Status: 'Backlog',
  //   'Token URL': '',
  //   'Proxy URL': '',
  //   'Authorization URL': '',
  //   Category: '',
  //   'OpenAPI integration': 'https://github.com/APIs-guru/openapi-directory/tree/main/APIs/twilio.com',
  // },
  // {
  //   'name': 'twitter',
  //   'Docs URL': 'https://docs.nango.dev/integrations/all/twitter',
  //   'Auth Mode': 'OAUTH1',
  //   Status: 'Backlog',
  //   'Token URL': 'https://api.twitter.com/oauth/access_token',
  //   'Proxy URL': 'https://api.twitter.com',
  //   'Authorization URL': 'https://api.twitter.com/oauth/authorize',
  //   Category: 'marketing, social',
  //   'OpenAPI integration':
  //     'https://raw.githubusercontent.com/APIs-guru/openapi-directory/main/APIs/twitter.com/current/2.62/openapi.yaml',
  // },
  // {
  //   'name': 'Vercel',
  //   'Docs URL': '',
  //   'Auth Mode': '',
  //   Status: 'Backlog',
  //   'Token URL': '',
  //   'Proxy URL': '',
  //   'Authorization URL': '',
  //   Category: '',
  //   'OpenAPI integration':
  //     'https://raw.githubusercontent.com/APIs-guru/openapi-directory/main/APIs/vercel.com/0.0.1/openapi.yaml',
  // },
  // {
  //   'name': 'vimeo',
  //   'Docs URL': 'https://docs.nango.dev/integrations/all/vimeo',
  //   'Auth Mode': 'OAUTH2',
  //   Status: 'Backlog',
  //   'Token URL': 'https://api.vimeo.com/oauth/access_token',
  //   'Proxy URL': 'https://api.vimeo.com',
  //   'Authorization URL': 'https://api.vimeo.com/oauth/authorize',
  //   Category: 'video',
  //   'OpenAPI integration':
  //     'https://raw.githubusercontent.com/APIs-guru/openapi-directory/main/APIs/vimeo.com/3.4/openapi.yaml',
  // },
  // {
  //   'name': 'webflow',
  //   'Docs URL': 'https://docs.nango.dev/integrations/all/webflow',
  //   'Auth Mode': 'OAUTH2',
  //   Status: 'Backlog',
  //   'Token URL': 'https://api.webflow.com/oauth/access_token',
  //   'Proxy URL': 'https://api.webflow.com',
  //   'Authorization URL': 'https://webflow.com/oauth/authorize',
  //   Category: 'dev-tools, design, cms',
  //   'OpenAPI integration':
  //     'https://raw.githubusercontent.com/APIs-guru/openapi-directory/main/APIs/webflow.com/2023-03-23T154040Z/openapi.yaml',
  // },
  // {
  //   'name': 'xero',
  //   'Docs URL': 'https://docs.nango.dev/integrations/all/xero',
  //   'Auth Mode': 'OAUTH2',
  //   Status: 'Backlog',
  //   'Token URL': 'https://identity.xero.com/connect/token',
  //   'Proxy URL': 'https://api.xero.com',
  //   'Authorization URL': 'https://login.xero.com/identity/connect/authorize',
  //   Category: 'accounting',
  //   'OpenAPI integration': 'https://github.com/APIs-guru/openapi-directory/tree/main/APIs/xero.com',
  // },
  // {
  //   'name': 'zapier-nla',
  //   'Docs URL': 'https://docs.nango.dev/integrations/all/zapier-nla',
  //   'Auth Mode': 'OAUTH2',
  //   Status: 'Backlog',
  //   'Token URL': 'https://nla.zapier.com/oauth/token/',
  //   'Proxy URL': 'https://nla.zapier.com',
  //   'Authorization URL': 'https://nla.zapier.com/oauth/authorize/',
  //   Category: '',
  //   'OpenAPI integration':
  //     'https://raw.githubusercontent.com/APIs-guru/openapi-directory/main/APIs/zapier.com/nla/1.0.0/openapi.yaml',
  // },
  // {
  //   'name': 'zoho',
  //   'Docs URL': '',
  //   'Auth Mode': 'OAUTH2',
  //   Status: 'Backlog',
  //   'Token URL': 'https://accounts.zoho.${connectionConfig.extension}/oauth/v2/token',
  //   'Proxy URL': 'https://www.zohoapis.${connectionConfig.extension}',
  //   'Authorization URL': 'https://accounts.zoho.${connectionConfig.extension}/oauth/v2/auth',
  //   Category: 'accounting',
  //   'OpenAPI integration': 'https://creator.zoho.com/api/v2/downloadOAS',
  // },
  // {
  //   'name': 'zoom',
  //   'Docs URL': 'https://docs.nango.dev/integrations/all/zoom',
  //   'Auth Mode': 'OAUTH2',
  //   Status: 'Backlog',
  //   'Token URL': 'https://zoom.us/oauth/token',
  //   'Proxy URL': 'https://api.zoom.us/v2',
  //   'Authorization URL': 'https://zoom.us/oauth/authorize',
  //   Category: 'video',
  //   'OpenAPI integration':
  //     'https://raw.githubusercontent.com/APIs-guru/openapi-directory/main/APIs/zoom.us/2.0.0/openapi.yaml',
  // },
];<|MERGE_RESOLUTION|>--- conflicted
+++ resolved
@@ -11,18 +11,6 @@
   //   openapiSpec:
   //     'https://raw.githubusercontent.com/APIs-guru/openapi-directory/main/APIs/stripe.com/2022-11-15/openapi.yaml',
   // },
-<<<<<<< HEAD
-  // {
-  //   name: 'Twilio',
-  //   authType: 'API_KEY',
-  //   configKeys: ['ACCOUNT_SID', 'AUTH_TOKEN'],
-  // idKey: 'sid',
-  //   fallbackIdKey: `account_sid`,
-  //   configIdKey: `ACCOUNT_SID`,
-  //   authorization: { type: `Basic`, usernameKey: `ACCOUNT_SID`, passwordKey: `AUTH_TOKEN` },
-  //   openapiSpec:
-  //     'https://raw.githubusercontent.com/APIs-guru/openapi-directory/main/APIs/twilio.com/api/1.55.0/openapi.yaml',
-  // },
   // {
   //   name: 'Asana',
   //   authType: 'OAUTH',
@@ -41,7 +29,7 @@
     authorization: { type: `Basic`, usernameKey: `API_KEY` },
     openapiSpec:
       'https://raw.githubusercontent.com/APIs-guru/openapi-directory/main/APIs/github.com/api.github.com.2022-11-28/1.1.4/openapi.yaml',
-=======
+  },
   {
     name: 'Twilio',
     authType: 'API_KEY',
@@ -52,7 +40,6 @@
     authorization: { type: `Basic`, usernameKey: `ACCOUNT_SID`, passwordKey: `AUTH_TOKEN` },
     openapiSpec:
       'https://raw.githubusercontent.com/APIs-guru/openapi-directory/main/APIs/twilio.com/api/1.55.0/openapi.yaml',
->>>>>>> e41d311d
   },
   // {
   //   name: 'Asana',
