{
  "name": "@arkw/admin",
  "version": "0.1.1",
  "scripts": {
    "dev": "next dev",
    "build": "next build",
    "start": "next start",
    "start:dev": "next dev",
    "test": "jest",
    "lint": "next lint",
    "typecheck": "tsc --noEmit --incremental",
    "build:icon": "pnpm dlx tsx scripts/build-icons.js --log=verbose && prettier --write ./src/types/icons.d.ts && prettier --write ./src/components/ui/svg/iconArr.ts"
  },
  "dependencies": {
<<<<<<< HEAD
=======
    "@hookform/resolvers": "^3.9.0",
    "@paralleldrive/cuid2": "^2.2.2",
>>>>>>> 5656ea4b
    "@radix-ui/react-avatar": "^1.1.0",
    "@radix-ui/react-checkbox": "^1.1.1",
    "@radix-ui/react-context-menu": "^2.2.1",
    "@radix-ui/react-dialog": "^1.1.1",
    "@radix-ui/react-dropdown-menu": "^2.1.1",
    "@radix-ui/react-popover": "^1.1.1",
    "@radix-ui/react-scroll-area": "^1.1.0",
    "@radix-ui/react-slot": "^1.1.0",
    "@radix-ui/react-tooltip": "^1.1.2",
    "@tanstack/react-table": "^8.20.1",
    "@tanstack/react-virtual": "^3.8.6",
    "class-variance-authority": "^0.7.0",
    "clsx": "^2.1.1",
<<<<<<< HEAD
    "core": "workspace:*",
=======
    "cmdk": "^1.0.0",
    "core": "workspace:*",
    "date-fns": "^3.6.0",
>>>>>>> 5656ea4b
    "fs-extra": "^11.2.0",
    "future-google": "workspace:*",
    "future-mailchimp": "workspace:*",
    "glob": "^11.0.0",
    "json-schema-to-zod": "^2.4.0",
    "lodash": "^4.17.21",
    "lucide-react": "^0.427.0",
    "next": "14.2.5",
    "node-html-parser": "^6.1.13",
    "react": "^18",
    "react-dom": "^18",
    "react-hook-form": "^7.52.2",
    "sonner": "^1.5.0",
    "superjson": "^2.2.1",
    "tailwind-merge": "^2.5.0",
    "tailwindcss-animate": "^1.0.7",
    "zod": "^3.23.8",
    "zod-to-json-schema": "^3.23.2"
  },
  "devDependencies": {
<<<<<<< HEAD
    "@currents/playwright": "^1.5.6",
    "@playwright/test": "^1.46.0",
=======
    "@types/jest": "^29.5.12",
    "@types/lodash": "^4.17.7",
>>>>>>> 5656ea4b
    "@types/node": "^20",
    "@types/react": "^18",
    "@types/react-dom": "^18",
    "eslint": "^8",
    "eslint-config-next": "14.2.5",
    "eslint-config-prettier": "^9.1.0",
    "eslint-plugin-check-file": "^2.8.0",
    "eslint-plugin-unused-imports": "^4.1.3",
    "jest": "^29.7.0",
    "postcss": "^8",
    "tailwindcss": "^3.4.1",
    "ts-jest": "^29.2.4",
    "typescript": "^5"
  }
}<|MERGE_RESOLUTION|>--- conflicted
+++ resolved
@@ -12,11 +12,8 @@
     "build:icon": "pnpm dlx tsx scripts/build-icons.js --log=verbose && prettier --write ./src/types/icons.d.ts && prettier --write ./src/components/ui/svg/iconArr.ts"
   },
   "dependencies": {
-<<<<<<< HEAD
-=======
     "@hookform/resolvers": "^3.9.0",
     "@paralleldrive/cuid2": "^2.2.2",
->>>>>>> 5656ea4b
     "@radix-ui/react-avatar": "^1.1.0",
     "@radix-ui/react-checkbox": "^1.1.1",
     "@radix-ui/react-context-menu": "^2.2.1",
@@ -30,13 +27,10 @@
     "@tanstack/react-virtual": "^3.8.6",
     "class-variance-authority": "^0.7.0",
     "clsx": "^2.1.1",
-<<<<<<< HEAD
     "core": "workspace:*",
-=======
     "cmdk": "^1.0.0",
     "core": "workspace:*",
     "date-fns": "^3.6.0",
->>>>>>> 5656ea4b
     "fs-extra": "^11.2.0",
     "future-google": "workspace:*",
     "future-mailchimp": "workspace:*",
@@ -57,13 +51,10 @@
     "zod-to-json-schema": "^3.23.2"
   },
   "devDependencies": {
-<<<<<<< HEAD
     "@currents/playwright": "^1.5.6",
     "@playwright/test": "^1.46.0",
-=======
     "@types/jest": "^29.5.12",
     "@types/lodash": "^4.17.7",
->>>>>>> 5656ea4b
     "@types/node": "^20",
     "@types/react": "^18",
     "@types/react-dom": "^18",
